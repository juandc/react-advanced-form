--- conflicted
+++ resolved
@@ -193,14 +193,10 @@
   'hasError',
   { prevSubject: true },
   (subject, errorText) => {
-<<<<<<< HEAD
-    const wrapper = cy.log('Assert error message')wrap(subject).siblings('.invalid-feedback')
-=======
     const wrapper = cy
       .log('Assert error message')
       .wrap(subject)
       .siblings('.invalid-feedback')
->>>>>>> b7c99777
 
     return errorText === false
       ? wrapper.should('not.exist')
